--- conflicted
+++ resolved
@@ -29,36 +29,23 @@
   try {
     const cepResult = await cep(requestedCep);
 
-<<<<<<< HEAD
     response.status(200);
     response.json(cepResult);
   } catch (error) {
     if (error.name === 'CepPromiseError') {
-      response.status(404);
+      switch (error.type) {
+        case 'validation_error':
+          response.status(400);
+          break;
+        case 'service_error':
+          response.status(404);
+          break;
+        default:
+          break;
+      }
+
       response.json(error);
       return;
-=======
-        response.status(200);
-        response.json(cepResult);
-
-    } catch (error) {
-        if (error.name === 'CepPromiseError') {
-            switch(error.type) {
-                case 'validation_error':
-                    response.status(400);
-                    break;
-                case 'service_error':
-                    response.status(404);
-                    break;
-            }
-
-            response.json(error);
-            return;
-        }
-
-        response.status(500);
-        response.json(error);
->>>>>>> 1b162ce5
     }
 
     response.status(500);

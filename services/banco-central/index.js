import banksList from './banksList.json';
import getCsvAsJson from '../util/getCsvAsJson';

const formatCsvFile = (file) => {
  // Remove o cabeçalho
  file.shift();

<<<<<<< HEAD
  return lines
    .map((line) => line.split(',')) // Gera um array por coluna
    .filter(([ispb]) => ispb) // Filtra apenas linhas válidas
    .map(
      ([
        ispb, // ISPB
        name, // Nome_Reduzido
        code, // Número_Código // Participa_da_Compe // Acesso_Principal
        ,
        ,
        fullName, // Nome_Extenso // Início_da_Operação
        ,
      ]) => ({
        ispb,
        name: name && name.trim(),
        code: Number(code),
        fullName: fullName && fullName.trim(),
      })
    );
=======
  return file.map(
    ([
      ispb, // ISPB
      name, // Nome_Reduzido
      code, // Número_Código // Participa_da_Compe // Acesso_Principal
      ,
      ,
      fullName, // Nome_Extenso // Início_da_Operação
      ,
    ]) => {
      return {
        ispb,
        name: name && name.trim(),
        code: Number(code),
        fullName: fullName && fullName.trim().replace(/\\"|"/g, ''), // Remove aspas
      };
    }
  );
>>>>>>> 2ed36fbf
};

export const getBanksData = async () => {
  try {
    const response = await getCsvAsJson(
      'https://www.bcb.gov.br/pom/spb/estatistica/port/ParticipantesSTRport.csv'
    );
    return formatCsvFile(response);
  } catch (err) {
    return banksList;
  }
};<|MERGE_RESOLUTION|>--- conflicted
+++ resolved
@@ -5,27 +5,6 @@
   // Remove o cabeçalho
   file.shift();
 
-<<<<<<< HEAD
-  return lines
-    .map((line) => line.split(',')) // Gera um array por coluna
-    .filter(([ispb]) => ispb) // Filtra apenas linhas válidas
-    .map(
-      ([
-        ispb, // ISPB
-        name, // Nome_Reduzido
-        code, // Número_Código // Participa_da_Compe // Acesso_Principal
-        ,
-        ,
-        fullName, // Nome_Extenso // Início_da_Operação
-        ,
-      ]) => ({
-        ispb,
-        name: name && name.trim(),
-        code: Number(code),
-        fullName: fullName && fullName.trim(),
-      })
-    );
-=======
   return file.map(
     ([
       ispb, // ISPB
@@ -44,7 +23,6 @@
       };
     }
   );
->>>>>>> 2ed36fbf
 };
 
 export const getBanksData = async () => {

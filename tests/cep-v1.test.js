--- conflicted
+++ resolved
@@ -1,10 +1,7 @@
 const axios = require('axios');
 
 const createServer = require('./helpers/server.js');
-<<<<<<< HEAD
 
-=======
->>>>>>> 1b162ce5
 const server = createServer();
 
 beforeAll(async () => {
@@ -29,39 +26,20 @@
     });
   });
 
-<<<<<<< HEAD
-  test.skip('Utilizando um CEP inexistente: 00000000', async () => {
-    // O endpoint /cep/v1 está retornando 404 independente
-    // do CEP não existir ou ele não ser válido. Podemos melhorar
-    // esse comportamento fazendo uma diferenciação no Status do
-    // response para quando for um type "validation_error" ou "service_error"
-    // Nesse caso aqui seria um "service_error":
-    // "Todos os serviços de CEP retornaram erro."
-  });
-
-  test.skip('Utilizando um CEP inválido: 999999999999999', async () => {
-    // O endpoint /cep/v1 está retornando 404 independente
-    // do CEP não existir ou ele não ser válido. Podemos melhorar
-    // esse comportamento fazendo uma diferenciação no Status do
-    // response para quando for um type "validation_error" ou "service_error"
-    // Nesse caso aqui seria um "validation_error":
-    // "CEP deve conter exatamente 8 caracteres."
-=======
   test('Utilizando um CEP inexistente: 00000000', async () => {
     expect.assertions(2);
     const requestUrl = `${server.getUrl()}/api/cep/v1/00000000`;
-    
+
     try {
       await axios.get(requestUrl);
-      
     } catch (error) {
       const { response } = error;
-      
+
       expect(response.status).toBe(404);
       expect(response.data).toMatchObject({
         name: 'CepPromiseError',
         message: 'Todos os serviços de CEP retornaram erro.',
-        type: 'service_error'
+        type: 'service_error',
       });
     }
   });
@@ -69,24 +47,24 @@
   test('Utilizando um CEP inválido: 999999999999999', async () => {
     expect.assertions(2);
     const requestUrl = `${server.getUrl()}/api/cep/v1/999999999999999`;
-    
+
     try {
       await axios.get(requestUrl);
-      
     } catch (error) {
       const { response } = error;
-      
+
       expect(response.status).toBe(400);
       expect(response.data).toEqual({
         name: 'CepPromiseError',
         message: 'CEP deve conter exatamente 8 caracteres.',
         type: 'validation_error',
-        errors: [{
-          message: 'CEP informado possui mais do que 8 caracteres.',
-          service: 'cep_validation'
-        }]
+        errors: [
+          {
+            message: 'CEP informado possui mais do que 8 caracteres.',
+            service: 'cep_validation',
+          },
+        ],
       });
     }
->>>>>>> 1b162ce5
   });
 });
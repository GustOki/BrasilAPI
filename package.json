--- conflicted
+++ resolved
@@ -7,17 +7,12 @@
     "axios": "0.19.2",
     "cep-promise": "3.0.9",
     "cidades-promise": "^1.2.3",
-<<<<<<< HEAD
     "date-fns": "^2.16.1",
     "lodash": "^4.17.19",
     "micro-cors": "0.1.1",
     "mongodb": "^3.6.2",
-=======
     "core-js": "^3.6.5",
-    "lodash": "^4.17.19",
-    "micro-cors": "0.1.1",
     "mobx": "^5.15.4",
->>>>>>> 1f4ee295
     "next": "9.3.2",
     "react": "16.12.0",
     "react-dom": "16.12.0",
